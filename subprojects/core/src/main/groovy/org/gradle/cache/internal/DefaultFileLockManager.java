/*
 * Copyright 2011 the original author or authors.
 *
 * Licensed under the Apache License, Version 2.0 (the "License");
 * you may not use this file except in compliance with the License.
 * You may obtain a copy of the License at
 *
 *      http://www.apache.org/licenses/LICENSE-2.0
 *
 * Unless required by applicable law or agreed to in writing, software
 * distributed under the License is distributed on an "AS IS" BASIS,
 * WITHOUT WARRANTIES OR CONDITIONS OF ANY KIND, either express or implied.
 * See the License for the specific language governing permissions and
 * limitations under the License.
 */
package org.gradle.cache.internal;

import org.gradle.api.logging.Logger;
import org.gradle.api.logging.Logging;
import org.gradle.cache.internal.locklistener.FileLockContentionHandler;
import org.gradle.internal.CompositeStoppable;
import org.gradle.internal.Factory;
import org.gradle.internal.Stoppable;
import org.gradle.internal.id.IdGenerator;
import org.gradle.internal.id.RandomLongIdGenerator;
import org.gradle.util.GFileUtils;

import java.io.EOFException;
import java.io.File;
import java.io.IOException;
import java.io.RandomAccessFile;
import java.util.Set;
import java.util.concurrent.CopyOnWriteArraySet;

import static org.gradle.internal.UncheckedException.throwAsUncheckedException;

/**
 * Uses file system locks on a lock file per target file. Each lock file is made up of 2 regions:
 *
 * <ul>
 *     <li>State region: 1 byte version field, 1 byte clean flag.</li>
 *     <li>Owner information region: 1 byte version field, bunch of other fields, see the code below for more info</li>
 * </ul>
 */
public class DefaultFileLockManager implements FileLockManager {
    private static final Logger LOGGER = Logging.getLogger(DefaultFileLockManager.class);
    private static final int DEFAULT_LOCK_TIMEOUT = 60000;
    private static final byte STATE_REGION_PROTOCOL = 1;
    private static final int STATE_REGION_SIZE = 2;
    private static final int STATE_REGION_POS = 0;
    private static final byte INFORMATION_REGION_PROTOCOL = 3;
    private static final int INFORMATION_REGION_POS = STATE_REGION_POS + STATE_REGION_SIZE;
    public static final int INFORMATION_REGION_SIZE = 2052;
    public static final int INFORMATION_REGION_DESCR_CHUNK_LIMIT = 340;
    private final Set<File> lockedFiles = new CopyOnWriteArraySet<File>();
    private final ProcessMetaDataProvider metaDataProvider;
    private final int lockTimeoutMs;
    private final IdGenerator<Long> generator;
    private FileLockContentionHandler fileLockContentionHandler;
    private final long shortTimeoutMs = 10000;

    public DefaultFileLockManager(ProcessMetaDataProvider metaDataProvider, FileLockContentionHandler fileLockContentionHandler) {
        this(metaDataProvider, DEFAULT_LOCK_TIMEOUT, fileLockContentionHandler);
    }

    public DefaultFileLockManager(ProcessMetaDataProvider metaDataProvider, int lockTimeoutMs, FileLockContentionHandler fileLockContentionHandler) {
        this(metaDataProvider, lockTimeoutMs, fileLockContentionHandler, new RandomLongIdGenerator());
    }

    public DefaultFileLockManager(ProcessMetaDataProvider metaDataProvider, int lockTimeoutMs, FileLockContentionHandler fileLockContentionHandler, IdGenerator<Long> generator) {
        this.metaDataProvider = metaDataProvider;
        this.lockTimeoutMs = lockTimeoutMs;
        this.fileLockContentionHandler = fileLockContentionHandler;
        this.generator = generator;
    }

    public FileLock lock(File target, LockMode mode, String targetDisplayName) throws LockTimeoutException {
        return lock(target, mode, targetDisplayName, "");
    }

    public FileLock lock(File target, LockMode mode, String targetDisplayName, String operationDisplayName) {
        if (mode == LockMode.None) {
            throw new UnsupportedOperationException(String.format("No %s mode lock implementation available.", mode));
        }
        File canonicalTarget = GFileUtils.canonicalise(target);
        if (!lockedFiles.add(canonicalTarget)) {
            throw new IllegalStateException(String.format("Cannot lock %s as it has already been locked by this process.", targetDisplayName));
        }
        try {
            int port = fileLockContentionHandler.reservePort();
            DefaultFileLock newLock = new DefaultFileLock(canonicalTarget, mode, targetDisplayName, operationDisplayName, port);
            return newLock;
        } catch (Throwable t) {
            lockedFiles.remove(canonicalTarget);
            throw throwAsUncheckedException(t);
        }
    }

    public void allowContention(FileLock fileLock, Runnable whenContended) {
        fileLockContentionHandler.start(fileLock.getLockId(), whenContended);
    }

    private class OwnerInfo {
        int port;
        long lockId;
        String pid;
        String operation;
    }

    private class DefaultFileLock extends AbstractFileAccess implements FileLock {
        private final File lockFile;
        private final File target;
        private final LockMode mode;
        private final String displayName;
        private final String operationDisplayName;
        private java.nio.channels.FileLock lock;
        private RandomAccessFile lockFileAccess;
        private boolean integrityViolated;
        private int port;
        private final long lockId;

        public DefaultFileLock(File target, LockMode mode, String displayName, String operationDisplayName, int port) throws Throwable {
            this.port = port;
            this.lockId = generator.generateId();
            if (mode == LockMode.None) {
                throw new UnsupportedOperationException("Locking mode None is not supported.");
            }

            this.target = target;

            this.displayName = displayName;
            this.operationDisplayName = operationDisplayName;
            if (target.isDirectory()) {
                lockFile = new File(target, target.getName() + ".lock");
            } else {
                lockFile = new File(target.getParentFile(), target.getName() + ".lock");
            }

            GFileUtils.mkdirs(lockFile.getParentFile());
            lockFile.createNewFile();
            lockFileAccess = new RandomAccessFile(lockFile, "rw");
            try {
                lock = lock(mode);
                integrityViolated = !getUnlockedCleanly();
            } catch (Throwable t) {
                // Also releases any locks
                lockFileAccess.close();
                throw t;
            }

            this.mode = lock.isShared() ? LockMode.Shared : LockMode.Exclusive;
        }

        public boolean isLockFile(File file) {
            return file.equals(lockFile);
        }

        public boolean getUnlockedCleanly() {
            assertOpen();
            try {
                lockFileAccess.seek(STATE_REGION_POS + 1);
                if (!lockFileAccess.readBoolean()) {
                    // Process has crashed while updating target file
                    return false;
                }
            } catch (EOFException e) {
                // Process has crashed writing to lock file
                return false;
            } catch (Exception e) {
                throw throwAsUncheckedException(e);
            }

            return true;
        }

        public <T> T readFile(Factory<? extends T> action) throws LockTimeoutException, FileIntegrityViolationException {
            assertOpenAndIntegral();
            return action.create();
        }

        public void updateFile(Runnable action) throws LockTimeoutException, FileIntegrityViolationException {
            assertOpenAndIntegral();
            doWriteAction(action);
        }

        public void writeFile(Runnable action) throws LockTimeoutException {
            assertOpen();
            doWriteAction(action);
        }

        private void doWriteAction(Runnable action) {
            if (mode != LockMode.Exclusive) {
                throw new InsufficientLockModeException("An exclusive lock is required for this operation");
            }

            try {
                integrityViolated = true;
                markDirty();
                action.run();
                markClean();
                integrityViolated = false;
            } catch (Throwable t) {
                throw throwAsUncheckedException(t);
            }
        }

        private void assertOpen() {
            if (lock == null) {
                throw new IllegalStateException("This lock has been closed.");
            }
        }

        private void assertOpenAndIntegral() {
            assertOpen();
            if (integrityViolated) {
                throw new FileIntegrityViolationException(String.format("The file '%s' was not unlocked cleanly", target));
            }
        }

        private void markClean() throws IOException {
            lockFileAccess.seek(STATE_REGION_POS);
            lockFileAccess.writeByte(STATE_REGION_PROTOCOL);
            lockFileAccess.writeBoolean(true);
            assert lockFileAccess.getFilePointer() == STATE_REGION_SIZE + STATE_REGION_POS;
        }

        private void markDirty() throws IOException {
            lockFileAccess.seek(STATE_REGION_POS);
            lockFileAccess.writeByte(STATE_REGION_PROTOCOL);
            lockFileAccess.writeBoolean(false);
            assert lockFileAccess.getFilePointer() == STATE_REGION_SIZE + STATE_REGION_POS;
        }

        public void close() {
            CompositeStoppable stoppable = new CompositeStoppable();
            stoppable.add(new Stoppable() {
                public void stop() {
                    try {
                        fileLockContentionHandler.stop(lockId);
                    } catch (Exception e) {
                        throw new RuntimeException("Unable to stop listening for file lock requests for " + displayName, e);
                    }
                }
            });
            stoppable.add(new Stoppable() {
                public void stop() {
                    if (lockFileAccess == null) {
                        return;
                    }
                    try {
                        LOGGER.debug("Releasing lock on {}.", displayName);
                        try {
                            if (lock != null && !lock.isShared()) {
                                // Discard information region
                                java.nio.channels.FileLock info;
                                try {
                                    info = lockInformationRegion(LockMode.Exclusive, System.currentTimeMillis() + shortTimeoutMs);
                                } catch (InterruptedException e) {
                                    throw throwAsUncheckedException(e);
                                }
                                if (info != null) {
                                    try {
                                        lockFileAccess.setLength(INFORMATION_REGION_POS);
                                    } finally {
                                        info.release();
                                    }
                                }
                            }
                        } finally {
                            lockFileAccess.close();
                        }
                    } catch (Exception e) {
                        throw new RuntimeException("Problems releasing lock on " + displayName, e);
                    }
                }
            });
            stoppable.add(new Stoppable() {
                public void stop() {
                    lock = null;
                    lockFileAccess = null;
                    lockedFiles.remove(target);
                }
            });
            stoppable.stop();
        }

        public LockMode getMode() {
            return mode;
        }

        public long getLockId() {
            return lockId;
        }

        private java.nio.channels.FileLock lock(FileLockManager.LockMode lockMode) throws Throwable {
            LOGGER.debug("Waiting to acquire {} lock on {}.", lockMode.toString().toLowerCase(), displayName);
            long waitUntil = System.currentTimeMillis() + lockTimeoutMs;

            // Lock the state region, with the requested mode
            java.nio.channels.FileLock stateRegionLock = lockStateRegion(lockMode, waitUntil);
            if (stateRegionLock == null) {
                OwnerInfo ownerInfo = readInformationRegion(System.currentTimeMillis() + shortTimeoutMs);
                throw new LockTimeoutException(String.format("Timeout waiting to lock %s. It is currently in use by another Gradle instance.%nOwner PID: %s%nOur PID: %s%nOwner Operation: %s%nOur operation: %s%nLock file: %s",
                        displayName, ownerInfo.pid, metaDataProvider.getProcessIdentifier(), ownerInfo.operation, operationDisplayName, lockFile));
            }

            try {
                if (lockFileAccess.length() > 0) {
                    lockFileAccess.seek(STATE_REGION_POS);
                    if (lockFileAccess.readByte() != STATE_REGION_PROTOCOL) {
                        throw new IllegalStateException(String.format("Unexpected lock protocol found in lock file '%s' for %s.", lockFile, displayName));
                    }
                }

                if (!stateRegionLock.isShared()) {
                    // We have an exclusive lock (whether we asked for it or not).
                    // Update the state region
                    if (lockFileAccess.length() < STATE_REGION_SIZE) {
                        // File did not exist before locking
                        lockFileAccess.seek(STATE_REGION_POS);
                        lockFileAccess.writeByte(STATE_REGION_PROTOCOL);
                        lockFileAccess.writeBoolean(false);
                    }
                    // Acquire an exclusive lock on the information region and write our details there
                    java.nio.channels.FileLock informationRegionLock = lockInformationRegion(LockMode.Exclusive, System.currentTimeMillis() + shortTimeoutMs);
                    if (informationRegionLock == null) {
                        throw new IllegalStateException(String.format("Unable to lock the information region for lock %s", displayName));
                    }
                    // check that the length of the reserved region is enough for storing our content
                    try {
                        lockFileAccess.seek(INFORMATION_REGION_POS);
                        lockFileAccess.writeByte(INFORMATION_REGION_PROTOCOL);
                        lockFileAccess.writeInt(port);
                        lockFileAccess.writeLong(lockId);
                        lockFileAccess.writeUTF(trimIfNecessary(metaDataProvider.getProcessIdentifier()));
                        lockFileAccess.writeUTF(trimIfNecessary(operationDisplayName));
                        lockFileAccess.setLength(lockFileAccess.getFilePointer());
                    } finally {
                        informationRegionLock.release();
                    }
                }
            } catch (Throwable t) {
                stateRegionLock.release();
                throw t;
            }

            LOGGER.debug("Lock acquired.");
            return stateRegionLock;
        }

        private OwnerInfo readInformationRegion(long waitUntil) throws IOException, InterruptedException {
            // Can't acquire lock, get details of owner to include in the error message
            OwnerInfo out = new OwnerInfo();
            out.pid = "unknown";
            out.operation = "unknown";
            out.port = -1;
            java.nio.channels.FileLock informationRegionLock = lockInformationRegion(LockMode.Shared, waitUntil);
            if (informationRegionLock == null) {
                LOGGER.debug("Could not lock information region for {}. Ignoring.", displayName);
            } else {
                try {
                    if (lockFileAccess.length() <= INFORMATION_REGION_POS) {
                        LOGGER.debug("Lock file for {} is too short to contain information region. Ignoring.", displayName);
                    } else {
                        lockFileAccess.seek(INFORMATION_REGION_POS);
                        if (lockFileAccess.readByte() != INFORMATION_REGION_PROTOCOL) {
                            throw new IllegalStateException(String.format("Unexpected lock protocol found in lock file '%s' for %s.", lockFile, displayName));
                        }
                        out.port = lockFileAccess.readInt();
                        out.lockId = lockFileAccess.readLong();
                        out.pid = lockFileAccess.readUTF();
                        out.operation = lockFileAccess.readUTF();
                        LOGGER.debug("Read following information from the file lock info region. Port: {}, owner: {}, operation: {}", out.port, out.pid, out.operation);
                    }
                } finally {
                    informationRegionLock.release();
                }
            }
            return out;
        }

        private String trimIfNecessary(String inputString) {
            if(inputString.length() > INFORMATION_REGION_DESCR_CHUNK_LIMIT){
                return inputString.substring(0, INFORMATION_REGION_DESCR_CHUNK_LIMIT);
            } else {
                return inputString;
            }
        }

        private java.nio.channels.FileLock lockStateRegion(LockMode lockMode, final long waitUntil) throws IOException, InterruptedException {
            do {
                java.nio.channels.FileLock fileLock = lockRegion(lockMode, STATE_REGION_POS, STATE_REGION_SIZE);
                if (fileLock != null) {
                    return fileLock;
                }
                if (port != -1) { //we don't like the assumption about the port very much
                    OwnerInfo ownerInfo = readInformationRegion(System.currentTimeMillis()); //no need for timeout here, as we're already looping with timeout
                    if (ownerInfo.port != -1) {
<<<<<<< HEAD
                        LOGGER.info("The file lock is held by a different Gradle process (pid: {}, operation: {}). Will attempt to ping owner at port {}", ownerInfo.pid, ownerInfo.operation, ownerInfo.port);
=======
                        LOGGER.debug("The file lock is held by a different Gradle process. Will attempt to ping owner at port {}", ownerInfo.port);
>>>>>>> 09692173
                        FileLockCommunicator.pingOwner(ownerInfo.port, ownerInfo.lockId);
                    } else {
                        LOGGER.debug("The file lock is held by a different Gradle process. I was unable to read on which port the owner listens for lock access requests.");
                    }
                }
                Thread.sleep(200L);
            } while (System.currentTimeMillis() < waitUntil);
            return null;
        }

        private java.nio.channels.FileLock lockInformationRegion(LockMode lockMode, long waitUntil) throws IOException, InterruptedException {
            do {
                java.nio.channels.FileLock fileLock = lockRegion(lockMode, INFORMATION_REGION_POS, INFORMATION_REGION_SIZE - INFORMATION_REGION_POS);
                if (fileLock != null) {
                    return fileLock;
                }
                Thread.sleep(200L);
            }
            while (System.currentTimeMillis() < waitUntil);
            return null;
        }

        private java.nio.channels.FileLock lockRegion(LockMode lockMode, long start, long size) throws IOException, InterruptedException {
            return lockFileAccess.getChannel().tryLock(start, size, lockMode == LockMode.Shared);
        }
    }
}<|MERGE_RESOLUTION|>--- conflicted
+++ resolved
@@ -396,11 +396,7 @@
                 if (port != -1) { //we don't like the assumption about the port very much
                     OwnerInfo ownerInfo = readInformationRegion(System.currentTimeMillis()); //no need for timeout here, as we're already looping with timeout
                     if (ownerInfo.port != -1) {
-<<<<<<< HEAD
                         LOGGER.info("The file lock is held by a different Gradle process (pid: {}, operation: {}). Will attempt to ping owner at port {}", ownerInfo.pid, ownerInfo.operation, ownerInfo.port);
-=======
-                        LOGGER.debug("The file lock is held by a different Gradle process. Will attempt to ping owner at port {}", ownerInfo.port);
->>>>>>> 09692173
                         FileLockCommunicator.pingOwner(ownerInfo.port, ownerInfo.lockId);
                     } else {
                         LOGGER.debug("The file lock is held by a different Gradle process. I was unable to read on which port the owner listens for lock access requests.");
