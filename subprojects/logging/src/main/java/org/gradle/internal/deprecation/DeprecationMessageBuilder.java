--- conflicted
+++ resolved
@@ -52,35 +52,29 @@
         return new WithDocumentation(this);
     }
 
-<<<<<<< HEAD
-    public DeprecationMessageBuilder guidedBy(String documentationId) {
+    public WithDocumentation guidedBy(String documentationId) {
         this.documentationReference = DocumentationReference.create(documentationId);
-        return this;
-    }
-
-    public DeprecationMessageBuilder withDslReferenceForType(Class<?> targetClass) {
-        this.documentationReference = DocumentationReference.dslReference(targetClass);
-        return this;
-    }
-
-    public DeprecationMessageBuilder withDslReferenceForProperty(Class<?> targetClass, String property) {
-        this.documentationReference = DocumentationReference.dslReference(targetClass, property);
-        return this;
-    }
-
-    public DeprecationMessageBuilder withJavadoc(Class<?> targetClass) {
-        this.documentationReference = DocumentationReference.javadoc(targetClass);
-        return this;
-    }
-
-    public DeprecationMessageBuilder withUpgradeGuideSection(int majorVersion, String upgradeGuideSection) {
-        this.documentationReference = DocumentationReference.upgradeGuide(majorVersion, upgradeGuideSection);
-        return this;
-=======
+        return new WithDocumentation(this);
+    }
+
     public WithDocumentation guidedBy(String documentationId, String section) {
         this.documentationReference = DocumentationReference.create(documentationId, section);
         return new WithDocumentation(this);
->>>>>>> d9631159
+    }
+
+    public WithDocumentation withDslReferenceForType(Class<?> targetClass) {
+        this.documentationReference = DocumentationReference.dslReference(targetClass);
+        return new WithDocumentation(this);
+    }
+
+    public WithDocumentation withDslReferenceForProperty(Class<?> targetClass, String property) {
+        this.documentationReference = DocumentationReference.dslReference(targetClass, property);
+        return new WithDocumentation(this);
+    }
+
+    public WithDocumentation withJavadoc(Class<?> targetClass) {
+        this.documentationReference = DocumentationReference.javadoc(targetClass);
+        return new WithDocumentation(this);
     }
 
     public WithDocumentation withUpgradeGuideSection(int majorVersion, String upgradeGuideSection) {
@@ -141,9 +135,9 @@
             return this;
         }
 
-        public WithReplacement<T> withDslReferenceForProperty(Class<?> targetClass) {
+        public WithDocumentation withDslReferenceForProperty(Class<?> targetClass) {
             setDocumentationReference(DocumentationReference.dslReference(targetClass, subject));
-            return this;
+            return new WithDocumentation(this);
         }
 
         abstract String formatSummary(String subject);
